import Olm from "@matrix-org/olm";
import olmWasmPath from "@matrix-org/olm/olm.wasm?url";
import { IndexedDBStore } from "matrix-js-sdk/src/store/indexeddb";
import { MemoryStore } from "matrix-js-sdk/src/store/memory";
import { IndexedDBCryptoStore } from "matrix-js-sdk/src/crypto/store/indexeddb-crypto-store";
import { LocalStorageCryptoStore } from "matrix-js-sdk/src/crypto/store/localStorage-crypto-store";
import { MemoryCryptoStore } from "matrix-js-sdk/src/crypto/store/memory-crypto-store";
import { createClient, createRoomWidgetClient, MatrixClient } from "matrix-js-sdk/src/matrix";
import { ICreateClientOpts } from "matrix-js-sdk/src/matrix";
import { ClientEvent } from "matrix-js-sdk/src/client";
import { EventType } from "matrix-js-sdk/src/@types/event";
import { Visibility, Preset } from "matrix-js-sdk/src/@types/partials";
import {
  GroupCallIntent,
  GroupCallType,
} from "matrix-js-sdk/src/webrtc/groupCall";
import { ISyncStateData, SyncState } from "matrix-js-sdk/src/sync";
<<<<<<< HEAD
import { WidgetApi } from "matrix-widget-api";
=======
import { logger } from "matrix-js-sdk/src/logger";
>>>>>>> a3e4d699

import IndexedDBWorker from "./IndexedDBWorker?worker";

export const defaultHomeserver =
  (import.meta.env.VITE_DEFAULT_HOMESERVER as string) ??
  `${window.location.protocol}//${window.location.host}`;

export const defaultHomeserverHost = new URL(defaultHomeserver).host;

function waitForSync(client: MatrixClient) {
  return new Promise<void>((resolve, reject) => {
    const onSync = (
      state: SyncState,
      _old: SyncState,
      data: ISyncStateData
    ) => {
      if (state === "PREPARED") {
        resolve();
        client.removeListener(ClientEvent.Sync, onSync);
      } else if (state === "ERROR") {
        reject(data?.error);
        client.removeListener(ClientEvent.Sync, onSync);
      }
    };
    client.on(ClientEvent.Sync, onSync);
  });
}

// The event types that the app needs to be able to send/receive in Matroska
// mode in order to function
const SEND_RECV_STATE = [
  { eventType: EventType.RoomMember },
  { eventType: EventType.GroupCallPrefix },
  { eventType: EventType.GroupCallMemberPrefix },
];
const SEND_RECV_TO_DEVICE = [
  EventType.CallInvite,
  EventType.CallCandidates,
  EventType.CallAnswer,
  EventType.CallHangup,
  EventType.CallReject,
  EventType.CallSelectAnswer,
  EventType.CallNegotiate,
  EventType.CallSDPStreamMetadataChanged,
  EventType.CallSDPStreamMetadataChangedPrefix,
  EventType.CallReplaces,
  "org.matrix.call_duplicate_session",
];

export async function initMatroskaClient(
  widgetId: string, parentUrl: string,
): Promise<MatrixClient> {
  // In this mode, we use a special client which routes all requests through
  // the host application via the widget API

  // The rest of the data we need is encoded in the fragment so as to avoid
  // leaking it to the server
  const fragmentQueryStart = window.location.hash.indexOf("?");
  const roomId = window.location.hash.substring(0, fragmentQueryStart);
  const fragmentQuery = new URLSearchParams(window.location.hash.substring(fragmentQueryStart));

  // Since all data should be coming from the host application, there's no
  // need to persist anything, and therefore we can use the default stores
  // We don't even need to set up crypto!
  const client = createRoomWidgetClient(
    new WidgetApi(widgetId, new URL(parentUrl).origin),
    {
      sendState: SEND_RECV_STATE,
      receiveState: SEND_RECV_STATE,
      sendToDevice: SEND_RECV_TO_DEVICE,
      receiveToDevice: SEND_RECV_TO_DEVICE,
    },
    roomId,
    {
      baseUrl: "",
      userId: fragmentQuery.get("userId"),
      deviceId: fragmentQuery.get("deviceId"),
      timelineSupport: true,
    },
  );

  await client.startClient();
  return client;
}

export async function initClient(
  clientOptions: ICreateClientOpts
): Promise<MatrixClient> {
  // TODO: https://gitlab.matrix.org/matrix-org/olm/-/issues/10
  window.OLM_OPTIONS = {};
  await Olm.init({ locateFile: () => olmWasmPath });

  let indexedDB: IDBFactory;

  try {
    indexedDB = window.indexedDB;
  } catch (e) {}

  const storeOpts = {} as ICreateClientOpts;

  if (indexedDB && localStorage && !import.meta.env.DEV) {
    storeOpts.store = new IndexedDBStore({
      indexedDB: window.indexedDB,
      localStorage,
      dbName: "element-call-sync",
      workerFactory: () => new IndexedDBWorker(),
    });
  } else if (localStorage) {
    storeOpts.store = new MemoryStore({ localStorage });
  }

  if (indexedDB) {
    storeOpts.cryptoStore = new IndexedDBCryptoStore(
      indexedDB,
      "matrix-js-sdk:crypto"
    );
  } else if (localStorage) {
    storeOpts.cryptoStore = new LocalStorageCryptoStore(localStorage);
  } else {
    storeOpts.cryptoStore = new MemoryCryptoStore();
  }

  // XXX: we read from the URL search params in RoomPage too:
  // it would be much better to read them in one place and pass
  // the values around, but we initialise the matrix client in
  // many different places so we'd have to pass it into all of
  // them.
  const params = new URLSearchParams(window.location.search);
  // disable e2e only if enableE2e=false is given
  const enableE2e = params.get("enableE2e") !== "false";

  if (!enableE2e) {
    logger.info("Disabling E2E: group call signalling will NOT be encrypted.");
  }

  const client = createClient({
    ...storeOpts,
    ...clientOptions,
    useAuthorizationHeader: true,
    // Use a relatively low timeout for API calls: this is a realtime app
    // so we don't want API calls taking ages, we'd rather they just fail.
    localTimeoutMs: 5000,
    useE2eForGroupCall: enableE2e,
  });

  try {
    await client.store.startup();
  } catch (error) {
    console.error(
      "Error starting matrix client store. Falling back to memory store.",
      error
    );
    client.store = new MemoryStore({ localStorage });
    await client.store.startup();
  }

  if (client.initCrypto) {
    await client.initCrypto();
  }

  await client.startClient({
    // dirty hack to reduce chance of gappy syncs
    // should be fixed by spotting gaps and backpaginating
    initialSyncLimit: 50,
  });

  await waitForSync(client);

  return client;
}

export function roomAliasLocalpartFromRoomName(roomName: string): string {
  return roomName
    .trim()
    .replace(/\s/g, "-")
    .replace(/[^\w-]/g, "")
    .toLowerCase();
}

export function fullAliasFromRoomName(
  roomName: string,
  client: MatrixClient
): string {
  return `#${roomAliasLocalpartFromRoomName(roomName)}:${client.getDomain()}`;
}

export function roomNameFromRoomId(roomId: string): string {
  return roomId
    .match(/([^:]+):.*$/)[1]
    .substring(1)
    .split("-")
    .map((part) =>
      part.length > 0 ? part.charAt(0).toUpperCase() + part.slice(1) : part
    )
    .join(" ")
    .toLowerCase();
}

export function isLocalRoomId(roomId: string): boolean {
  if (!roomId) {
    return false;
  }

  const parts = roomId.match(/[^:]+:(.*)$/);

  if (parts.length < 2) {
    return false;
  }

  return parts[1] === defaultHomeserverHost;
}

export async function createRoom(
  client: MatrixClient,
  name: string,
  isPtt = false
): Promise<string> {
  const createRoomResult = await client.createRoom({
    visibility: Visibility.Private,
    preset: Preset.PublicChat,
    name,
    room_alias_name: roomAliasLocalpartFromRoomName(name),
    power_level_content_override: {
      invite: 100,
      kick: 100,
      ban: 100,
      redact: 50,
      state_default: 0,
      events_default: 0,
      users_default: 0,
      events: {
        "m.room.power_levels": 100,
        "m.room.history_visibility": 100,
        "m.room.tombstone": 100,
        "m.room.encryption": 100,
        "m.room.name": 50,
        "m.room.message": 0,
        "m.room.encrypted": 50,
        "m.sticker": 50,
        "org.matrix.msc3401.call.member": 0,
      },
      users: {
        [client.getUserId()]: 100,
      },
    },
  });

  console.log(`Creating ${isPtt ? "PTT" : "video"} group call room`);

  await client.createGroupCall(
    createRoomResult.room_id,
    isPtt ? GroupCallType.Voice : GroupCallType.Video,
    isPtt,
    GroupCallIntent.Prompt
  );

  return fullAliasFromRoomName(name, client);
}

export function getRoomUrl(roomId: string): string {
  if (roomId.startsWith("#")) {
    const [localPart, host] = roomId.replace("#", "").split(":");

    if (host !== defaultHomeserverHost) {
      return `${window.location.protocol}//${window.location.host}/room/${roomId}`;
    } else {
      return `${window.location.protocol}//${window.location.host}/${localPart}`;
    }
  } else {
    return `${window.location.protocol}//${window.location.host}/room/${roomId}`;
  }
}

export function getAvatarUrl(
  client: MatrixClient,
  mxcUrl: string,
  avatarSize = 96
): string {
  const width = Math.floor(avatarSize * window.devicePixelRatio);
  const height = Math.floor(avatarSize * window.devicePixelRatio);
  return mxcUrl && client.mxcUrlToHttp(mxcUrl, width, height, "crop");
}<|MERGE_RESOLUTION|>--- conflicted
+++ resolved
@@ -15,11 +15,8 @@
   GroupCallType,
 } from "matrix-js-sdk/src/webrtc/groupCall";
 import { ISyncStateData, SyncState } from "matrix-js-sdk/src/sync";
-<<<<<<< HEAD
 import { WidgetApi } from "matrix-widget-api";
-=======
 import { logger } from "matrix-js-sdk/src/logger";
->>>>>>> a3e4d699
 
 import IndexedDBWorker from "./IndexedDBWorker?worker";
 
