--- conflicted
+++ resolved
@@ -58,7 +58,6 @@
   });
 }
 
-<<<<<<< HEAD
 // The event types that the app needs to be able to send/receive in Matroska
 // mode in order to function
 const SEND_RECV_STATE = [
@@ -80,6 +79,12 @@
   "org.matrix.call_duplicate_session",
 ];
 
+/**
+ * Initialises and returns a new widget-API-based Matrix Client.
+ * @param widgetId The ID of the widget that the app is running inside.
+ * @param parentUrl The URL of the parent client.
+ * @returns The MatrixClient instance
+ */
 export async function initMatroskaClient(
   widgetId: string, parentUrl: string,
 ): Promise<MatrixClient> {
@@ -116,9 +121,8 @@
   return client;
 }
 
-=======
 /**
- * Initialises and returns a new Matrix Client
+ * Initialises and returns a new standalone Matrix Client.
  * If true is passed for the 'restore' parameter, a check will be made
  * to ensure that corresponding crypto data is stored and recovered.
  * If the check fails, CryptoStoreIntegrityError will be thrown.
@@ -126,7 +130,6 @@
  * @param restore Whether the session is being restored from storage
  * @returns The MatrixClient instance
  */
->>>>>>> 034552a0
 export async function initClient(
   clientOptions: ICreateClientOpts,
   restore: boolean
