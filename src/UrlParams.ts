--- conflicted
+++ resolved
@@ -101,38 +101,6 @@
   password: string | null;
 }
 
-<<<<<<< HEAD
-class ParamParser {
-  private fragmentParams: URLSearchParams;
-  private queryParams: URLSearchParams;
-
-  constructor(search: string, hash: string) {
-    this.queryParams = new URLSearchParams(search);
-
-    const fragmentQueryStart = hash.indexOf("?");
-    this.fragmentParams = new URLSearchParams(
-      fragmentQueryStart === -1 ? "" : hash.substring(fragmentQueryStart)
-    );
-  }
-
-  // Normally, URL params should be encoded in the fragment so as to avoid
-  // leaking them to the server. However, we also check the normal query
-  // string for backwards compatibility with versions that only used that.
-  hasParam(name: string): boolean {
-    return this.fragmentParams.has(name) || this.queryParams.has(name);
-  }
-
-  getParam(name: string): string | null {
-    return this.fragmentParams.get(name) ?? this.queryParams.get(name);
-  }
-
-  getAllParams(name: string): string[] {
-    return [
-      ...this.fragmentParams.getAll(name),
-      ...this.queryParams.getAll(name),
-    ];
-  }
-=======
 export function editFragmentQuery(
   hash: string,
   edit: (params: URLSearchParams) => URLSearchParams
@@ -147,7 +115,38 @@
     0,
     fragmentQueryStart
   )}?${fragmentParams.toString()}`;
->>>>>>> f3e8ee69
+}
+
+class ParamParser {
+  private fragmentParams: URLSearchParams;
+  private queryParams: URLSearchParams;
+
+  constructor(search: string, hash: string) {
+    this.queryParams = new URLSearchParams(search);
+
+    const fragmentQueryStart = hash.indexOf("?");
+    this.fragmentParams = new URLSearchParams(
+      fragmentQueryStart === -1 ? "" : hash.substring(fragmentQueryStart)
+    );
+  }
+
+  // Normally, URL params should be encoded in the fragment so as to avoid
+  // leaking them to the server. However, we also check the normal query
+  // string for backwards compatibility with versions that only used that.
+  hasParam(name: string): boolean {
+    return this.fragmentParams.has(name) || this.queryParams.has(name);
+  }
+
+  getParam(name: string): string | null {
+    return this.fragmentParams.get(name) ?? this.queryParams.get(name);
+  }
+
+  getAllParams(name: string): string[] {
+    return [
+      ...this.fragmentParams.getAll(name),
+      ...this.queryParams.getAll(name),
+    ];
+  }
 }
 
 /**
@@ -174,7 +173,6 @@
     preload: parser.hasParam("preload"),
     hideHeader: parser.hasParam("hideHeader"),
     hideScreensharing: parser.hasParam("hideScreensharing"),
-    isPtt: parser.hasParam("ptt"),
     e2eEnabled: parser.getParam("enableE2e") !== "false", // Defaults to true
     userId: parser.getParam("userId"),
     displayName: parser.getParam("displayName"),
@@ -246,26 +244,7 @@
   return {
     roomAlias,
     roomId,
-<<<<<<< HEAD
     viaServers: parser.getAllParams("viaServers"),
-=======
-    password: getParam("password"),
-    viaServers: getAllParams("via"),
-    isEmbedded: hasParam("embed"),
-    preload: hasParam("preload"),
-    hideHeader: hasParam("hideHeader"),
-    hideScreensharing: hasParam("hideScreensharing"),
-    e2eEnabled: getParam("enableE2e") !== "false", // Defaults to true
-    userId: getParam("userId"),
-    displayName: getParam("displayName"),
-    deviceId: getParam("deviceId"),
-    baseUrl: getParam("baseUrl"),
-    lang: getParam("lang"),
-    fonts: getAllParams("font"),
-    fontScale: Number.isNaN(fontScale) ? null : fontScale,
-    analyticsID: getParam("analyticsID"),
-    allowIceFallback: hasParam("allowIceFallback"),
->>>>>>> f3e8ee69
   };
 }
 
