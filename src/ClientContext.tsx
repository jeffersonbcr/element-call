--- conflicted
+++ resolved
@@ -94,33 +94,9 @@
     const init = async (): Promise<
       Pick<ClientProviderState, "client" | "isPasswordlessUser">
     > => {
-<<<<<<< HEAD
       const query = new URLSearchParams(window.location.search);
       const widgetId = query.get("widgetId");
       const parentUrl = query.get("parentUrl");
-=======
-      try {
-        const session = loadSession();
-
-        if (session) {
-          /* eslint-disable camelcase */
-          const { user_id, device_id, access_token, passwordlessUser } =
-            session;
-
-          const client = await initClient(
-            {
-              baseUrl: defaultHomeserver,
-              accessToken: access_token,
-              userId: user_id,
-              deviceId: device_id,
-            },
-            true
-          );
-          /* eslint-enable camelcase */
-
-          return { client, isPasswordlessUser: passwordlessUser };
-        }
->>>>>>> 034552a0
 
       if (widgetId && parentUrl) {
         // We're inside a widget, so let's engage *Matroska mode*
@@ -141,12 +117,15 @@
               session;
 
             logger.log("Using a standalone client");
-            const client = await initClient({
-              baseUrl: defaultHomeserver,
-              accessToken: access_token,
-              userId: user_id,
-              deviceId: device_id,
-            });
+            const client = await initClient(
+              {
+                baseUrl: defaultHomeserver,
+                accessToken: access_token,
+                userId: user_id,
+                deviceId: device_id,
+              },
+              true
+            );
             /* eslint-enable camelcase */
 
             return { client, isPasswordlessUser: passwordlessUser };
