--- conflicted
+++ resolved
@@ -14,26 +14,29 @@
 limitations under the License.
 */
 
-import React, { ComponentProps, forwardRef, useCallback } from "react";
+import React, { ComponentProps, forwardRef } from "react";
 import { animated } from "@react-spring/web";
 import classNames from "classnames";
 import { useTranslation } from "react-i18next";
-<<<<<<< HEAD
 import { LocalParticipant, RemoteParticipant, Track } from "livekit-client";
 import {
   ConnectionQualityIndicator,
   VideoTrack,
   useMediaTrack,
 } from "@livekit/components-react";
-=======
 import { RoomMember } from "matrix-js-sdk/src/models/room-member";
-import { SDPStreamMetadataPurpose } from "matrix-js-sdk/src/webrtc/callEventTypes";
->>>>>>> bde13e0f
 
 import styles from "./VideoTile.module.css";
 import { ReactComponent as MicIcon } from "../icons/Mic.svg";
 import { ReactComponent as MicMutedIcon } from "../icons/MicMuted.svg";
-<<<<<<< HEAD
+import { useRoomMemberName } from "./useRoomMemberName";
+
+export interface ItemData {
+  id: string;
+  member: RoomMember;
+  sfuParticipant: LocalParticipant | RemoteParticipant;
+  content: TileContent;
+}
 
 export enum TileContent {
   UserMedia = "user-media",
@@ -41,39 +44,7 @@
 }
 
 interface Props {
-  avatar?: JSX.Element;
-  className?: string;
-  name: string;
-  sfuParticipant: LocalParticipant | RemoteParticipant;
-  content: TileContent;
-  showOptions?: boolean;
-  isLocal?: boolean;
-  disableSpeakingIndicator?: boolean;
-  opacity?: SpringValue<number>;
-  scale?: SpringValue<number>;
-  shadow?: SpringValue<number>;
-  shadowSpread?: SpringValue<number>;
-  zIndex?: SpringValue<number>;
-  x?: SpringValue<number>;
-  y?: SpringValue<number>;
-  width?: SpringValue<number>;
-  height?: SpringValue<number>;
-=======
-import { AudioButton, FullscreenButton } from "../button/Button";
-import { ConnectionState } from "../room/useGroupCall";
-import { TileDescriptor } from "./TileDescriptor";
-import { VideoTileSettingsModal } from "./VideoTileSettingsModal";
-import { useCallFeed } from "./useCallFeed";
-import { useSpatialMediaStream } from "./useMediaStream";
-import { useRoomMemberName } from "./useRoomMemberName";
-import { useModalTriggerState } from "../Modal";
-import { useMergedRefs } from "../useMergedRefs";
-
-interface Props {
-  item: TileDescriptor;
-  maximised: boolean;
-  fullscreen: boolean;
-  onFullscreen: (participant: TileDescriptor) => void;
+  data: ItemData;
   className?: string;
   showSpeakingIndicator: boolean;
   style?: ComponentProps<typeof animated.div>["style"];
@@ -84,39 +55,26 @@
     width: number,
     height: number
   ) => JSX.Element;
-  audioContext: AudioContext;
-  audioDestination: AudioNode;
->>>>>>> bde13e0f
 }
 
-export const VideoTile = forwardRef<HTMLElement, Props>(
+export const VideoTile = forwardRef<HTMLDivElement, Props>(
   (
     {
-<<<<<<< HEAD
-      name,
-      sfuParticipant,
-      content,
-      avatar,
-=======
-      item,
-      maximised,
-      fullscreen,
-      onFullscreen,
->>>>>>> bde13e0f
+      data,
       className,
       showSpeakingIndicator,
       style,
       targetWidth,
       targetHeight,
       getAvatar,
-      audioContext,
-      audioDestination,
     },
-    tileRef1
+    tileRef
   ) => {
     const { t } = useTranslation();
 
-<<<<<<< HEAD
+    const { content, sfuParticipant } = data;
+    const { rawDisplayName: name } = useRoomMemberName(data.member);
+
     const audioEl = React.useRef<HTMLAudioElement>(null);
     const { isMuted: microphoneMuted } = useMediaTrack(
       content === TileContent.UserMedia
@@ -127,119 +85,26 @@
         element: audioEl,
       }
     );
-=======
-    const {
-      isLocal,
-      audioMuted,
-      videoMuted,
-      localVolume,
-      hasAudio,
-      speaking,
-      stream,
-      purpose,
-    } = useCallFeed(item.callFeed);
-    const screenshare = purpose === SDPStreamMetadataPurpose.Screenshare;
-    const { rawDisplayName: name } = useRoomMemberName(item.member);
-
-    const [tileRef2, mediaRef] = useSpatialMediaStream(
-      stream ?? null,
-      audioContext,
-      audioDestination,
-      localVolume,
-      // The feed is muted if it's local audio (because we don't want our own audio,
-      // but it's a hook and we can't call it conditionally so we're stuck with it)
-      // or if there's a maximised feed in which case we always render audio via audio
-      // elements because we wire it up at the video tile container level and only one
-      // video tile container is displayed.
-      isLocal || maximised
-    );
-
-    const tileRef = useMergedRefs(tileRef1, tileRef2);
-
-    const {
-      modalState: videoTileSettingsModalState,
-      modalProps: videoTileSettingsModalProps,
-    } = useModalTriggerState();
-    const onOptionsPress = videoTileSettingsModalState.open;
-
-    const onFullscreenCallback = useCallback(() => {
-      onFullscreen(item);
-    }, [onFullscreen, item]);
-
-    const toolbarButtons: JSX.Element[] = [];
-    if (item.connectionState == ConnectionState.Connected && !isLocal) {
-      if (hasAudio) {
-        toolbarButtons.push(
-          <AudioButton
-            key="localVolume"
-            className={styles.button}
-            volume={localVolume}
-            onPress={onOptionsPress}
-          />
-        );
-      }
-
-      if (screenshare) {
-        toolbarButtons.push(
-          <FullscreenButton
-            key="fullscreen"
-            className={styles.button}
-            fullscreen={fullscreen}
-            onPress={onFullscreenCallback}
-          />
-        );
-      }
-    }
-
-    let caption: string;
-    switch (item.connectionState) {
-      case ConnectionState.EstablishingCall:
-        caption = t("{{name}} (Connecting...)", { name });
-        break;
-      case ConnectionState.WaitMedia:
-        // not strictly true, but probably easier to understand than, "Waiting for media"
-        caption = t("{{name}} (Waiting for video...)", { name });
-        break;
-      case ConnectionState.Connected:
-        caption = name;
-        break;
-    }
->>>>>>> bde13e0f
 
     // Firefox doesn't respect the disablePictureInPicture attribute
     // https://bugzilla.mozilla.org/show_bug.cgi?id=1611831
 
     return (
-<<<<<<< HEAD
       <animated.div
         className={classNames(styles.videoTile, className, {
           [styles.isLocal]: sfuParticipant.isLocal,
-          [styles.speaking]: sfuParticipant.isSpeaking,
+          [styles.speaking]: sfuParticipant.isSpeaking && showSpeakingIndicator,
           [styles.muted]: microphoneMuted,
           [styles.screenshare]: content === TileContent.ScreenShare,
         })}
-        style={{
-          opacity,
-          scale,
-          zIndex,
-          x,
-          y,
-          // eslint-disable-next-line @typescript-eslint/ban-ts-comment
-          // @ts-ignore React does in fact support assigning custom properties,
-          // but React's types say no
-          "--tileWidth": width?.to((w) => `${w}px`),
-          "--tileHeight": height?.to((h) => `${h}px`),
-          "--tileShadow": shadow?.to((s) => `${s}px`),
-          "--tileShadowSpread": shadowSpread?.to((s) => `${s}px`),
-        }}
-        ref={ref as ForwardedRef<HTMLDivElement>}
+        style={style}
+        ref={tileRef}
         data-testid="videoTile"
-        {...rest}
       >
         {!sfuParticipant.isCameraEnabled && (
           <>
             <div className={styles.videoMutedOverlay} />
-            {avatar}
+            {getAvatar(data.member, targetWidth, targetHeight)}
           </>
         )}
         {!false &&
@@ -264,63 +129,6 @@
         />
         <audio ref={audioEl} />
       </animated.div>
-=======
-      <>
-        <animated.div
-          className={classNames(styles.videoTile, className, {
-            [styles.isLocal]: isLocal,
-            [styles.speaking]: speaking && showSpeakingIndicator,
-            [styles.muted]: audioMuted,
-            [styles.screenshare]: screenshare,
-            [styles.maximised]: maximised,
-          })}
-          style={style}
-          ref={tileRef}
-          data-testid="videoTile"
-        >
-          {toolbarButtons.length > 0 && !maximised && (
-            <div className={classNames(styles.toolbar)}>{toolbarButtons}</div>
-          )}
-          {videoMuted && (
-            <>
-              <div className={styles.videoMutedOverlay} />
-              {getAvatar(item.member, targetWidth, targetHeight)}
-            </>
-          )}
-          {!maximised &&
-            (screenshare ? (
-              <div className={styles.presenterLabel}>
-                <span>{t("{{name}} is presenting", { name })}</span>
-              </div>
-            ) : (
-              <div className={classNames(styles.infoBubble, styles.memberName)}>
-                {
-                  /* If the user is speaking, it's safe to say they're unmuted.
-                Mute state is currently sent over to-device messages, which
-                aren't quite real-time, so this is an important kludge to make
-                sure no one appears muted when they've clearly begun talking. */
-                  speaking || !audioMuted ? <MicIcon /> : <MicMutedIcon />
-                }
-                <span data-testid="videoTile_caption" title={caption}>
-                  {caption}
-                </span>
-              </div>
-            ))}
-          <video
-            data-testid="videoTile_video"
-            ref={mediaRef}
-            playsInline
-            disablePictureInPicture
-          />
-        </animated.div>
-        {videoTileSettingsModalState.isOpen && !maximised && item.callFeed && (
-          <VideoTileSettingsModal
-            {...videoTileSettingsModalProps}
-            feed={item.callFeed}
-          />
-        )}
-      </>
->>>>>>> bde13e0f
     );
   }
 );