/*
Copyright 2022 - 2023 New Vector Ltd

Licensed under the Apache License, Version 2.0 (the "License");
you may not use this file except in compliance with the License.
You may obtain a copy of the License at

    http://www.apache.org/licenses/LICENSE-2.0

Unless required by applicable law or agreed to in writing, software
distributed under the License is distributed on an "AS IS" BASIS,
WITHOUT WARRANTIES OR CONDITIONS OF ANY KIND, either express or implied.
See the License for the specific language governing permissions and
limitations under the License.
*/

import { ResizeObserver } from "@juggle/resize-observer";
import {
  RoomAudioRenderer,
  RoomContext,
  useLocalParticipant,
  useParticipants,
  useTracks,
} from "@livekit/components-react";
import { usePreventScroll } from "@react-aria/overlays";
import classNames from "classnames";
import { Room, Track } from "livekit-client";
import { MatrixClient } from "matrix-js-sdk/src/client";
import { RoomMember } from "matrix-js-sdk/src/models/room-member";
import { GroupCall } from "matrix-js-sdk/src/webrtc/groupCall";
import { Ref, useCallback, useEffect, useMemo, useRef } from "react";
import { useTranslation } from "react-i18next";
import useMeasure from "react-use-measure";
import { OverlayTriggerState } from "@react-stately/overlays";
import { JoinRule } from "matrix-js-sdk/src/@types/partials";

import type { IWidgetApiRequest } from "matrix-widget-api";
import {
  HangupButton,
  MicButton,
  VideoButton,
  ScreenshareButton,
  SettingsButton,
  InviteButton,
} from "../button";
import {
  Header,
  LeftNav,
  RightNav,
  RoomHeaderInfo,
  VersionMismatchWarning,
} from "../Header";
import {
  useVideoGridLayout,
  TileDescriptor,
  VideoGrid,
} from "../video-grid/VideoGrid";
import {
  useShowInspector,
  useShowConnectionStats,
} from "../settings/useSetting";
import { useModalTriggerState } from "../Modal";
import { PosthogAnalytics } from "../analytics/PosthogAnalytics";
import { useUrlParams } from "../UrlParams";
import { useCallViewKeyboardShortcuts } from "../useCallViewKeyboardShortcuts";
import { usePrefersReducedMotion } from "../usePrefersReducedMotion";
import { ElementWidgetActions, widget } from "../widget";
import { GridLayoutMenu } from "./GridLayoutMenu";
import { GroupCallInspector } from "./GroupCallInspector";
import styles from "./InCallView.module.css";
import { MatrixInfo } from "./VideoPreview";
import { useJoinRule } from "./useJoinRule";
import { ParticipantInfo } from "./useGroupCall";
import { ItemData, TileContent } from "../video-grid/VideoTile";
import { NewVideoGrid } from "../video-grid/NewVideoGrid";
import { OTelGroupCallMembership } from "../otel/OTelGroupCallMembership";
import { SettingsModal } from "../settings/SettingsModal";
import { InviteModal } from "./InviteModal";
import { useRageshakeRequestModal } from "../settings/submit-rageshake";
import { RageshakeRequestModal } from "./RageshakeRequestModal";
import { VideoTile } from "../video-grid/VideoTile";
import { UserChoices, useLiveKit } from "../livekit/useLiveKit";
import { useMediaDevices } from "../livekit/useMediaDevices";
import { useFullscreen } from "./useFullscreen";
import { useLayoutStates } from "../video-grid/Layout";
import { useSFUConfig } from "../livekit/OpenIDLoader";

const canScreenshare = "getDisplayMedia" in (navigator.mediaDevices ?? {});
// There is currently a bug in Safari our our code with cloning and sending MediaStreams
// or with getUsermedia and getDisplaymedia being used within the same session.
// For now we can disable screensharing in Safari.
const isSafari = /^((?!chrome|android).)*safari/i.test(navigator.userAgent);

export interface ActiveCallProps extends Omit<InCallViewProps, "livekitRoom"> {
  userChoices: UserChoices;
}

export function ActiveCall(props: ActiveCallProps) {
<<<<<<< HEAD
  const livekitRoom = useLiveKit(props.userChoices, {
    sfuUrl: props.groupCall.foci[0]!.url,
    jwtUrl: `${props.groupCall.foci[0]!.jwtServiceUrl}/token`,
    roomName: props.matrixInfo.roomName,
    userDisplayName: props.matrixInfo.displayName,
    userIdentity: `${props.client.getUserId()}:${props.client.getDeviceId()}`,
  });
=======
  const sfuConfig = useSFUConfig();
  const livekitRoom = useLiveKit(props.userChoices, sfuConfig);
>>>>>>> fc7a7b17

  return (
    livekitRoom && (
      <RoomContext.Provider value={livekitRoom}>
        <InCallView {...props} livekitRoom={livekitRoom} />
      </RoomContext.Provider>
    )
  );
}

export interface InCallViewProps {
  client: MatrixClient;
  groupCall: GroupCall;
  livekitRoom: Room;
  participants: Map<RoomMember, Map<string, ParticipantInfo>>;
  onLeave: () => void;
  unencryptedEventsFromUsers: Set<string>;
  hideHeader: boolean;
  matrixInfo: MatrixInfo;
  otelGroupCallMembership: OTelGroupCallMembership;
}

export function InCallView({
  client,
  groupCall,
  livekitRoom,
  participants,
  onLeave,
  unencryptedEventsFromUsers,
  hideHeader,
  matrixInfo,
  otelGroupCallMembership,
}: InCallViewProps) {
  const { t } = useTranslation();
  usePreventScroll();

  const containerRef1 = useRef<HTMLDivElement | null>(null);
  const [containerRef2, bounds] = useMeasure({ polyfill: ResizeObserver });
  const boundsValid = bounds.height > 0;
  // Merge the refs so they can attach to the same element
  const containerRef = useCallback(
    (el: HTMLDivElement) => {
      containerRef1.current = el;
      containerRef2(el);
    },
    [containerRef1, containerRef2]
  );

  // Managed media devices state coupled with an active room.
  const roomMediaDevices = useMediaDevices(livekitRoom);

  const screenSharingTracks = useTracks(
    [{ source: Track.Source.ScreenShare, withPlaceholder: false }],
    {
      room: livekitRoom,
    }
  );
  const { layout, setLayout } = useVideoGridLayout(
    screenSharingTracks.length > 0
  );

  const [showInspector] = useShowInspector();
  const [showConnectionStats] = useShowConnectionStats();

  const { hideScreensharing } = useUrlParams();

  const {
    isMicrophoneEnabled,
    isCameraEnabled,
    isScreenShareEnabled,
    localParticipant,
  } = useLocalParticipant({ room: livekitRoom });

  const toggleMicrophone = useCallback(async () => {
    await localParticipant.setMicrophoneEnabled(!isMicrophoneEnabled);
  }, [localParticipant, isMicrophoneEnabled]);
  const toggleCamera = useCallback(async () => {
    await localParticipant.setCameraEnabled(!isCameraEnabled);
  }, [localParticipant, isCameraEnabled]);

  const joinRule = useJoinRule(groupCall.room);

  // This function incorrectly assumes that there is a camera and microphone, which is not always the case.
  // TODO: Make sure that this module is resilient when it comes to camera/microphone availability!
  useCallViewKeyboardShortcuts(
    containerRef1,
    toggleMicrophone,
    toggleCamera,
    async (muted) => await localParticipant.setMicrophoneEnabled(!muted)
  );

  useEffect(() => {
    widget?.api.transport.send(
      layout === "freedom"
        ? ElementWidgetActions.TileLayout
        : ElementWidgetActions.SpotlightLayout,
      {}
    );
  }, [layout]);

  useEffect(() => {
    if (widget) {
      const onTileLayout = async (ev: CustomEvent<IWidgetApiRequest>) => {
        setLayout("freedom");
        await widget.api.transport.reply(ev.detail, {});
      };
      const onSpotlightLayout = async (ev: CustomEvent<IWidgetApiRequest>) => {
        setLayout("spotlight");
        await widget.api.transport.reply(ev.detail, {});
      };

      widget.lazyActions.on(ElementWidgetActions.TileLayout, onTileLayout);
      widget.lazyActions.on(
        ElementWidgetActions.SpotlightLayout,
        onSpotlightLayout
      );

      return () => {
        widget.lazyActions.off(ElementWidgetActions.TileLayout, onTileLayout);
        widget.lazyActions.off(
          ElementWidgetActions.SpotlightLayout,
          onSpotlightLayout
        );
      };
    }
  }, [setLayout]);

  const reducedControls = boundsValid && bounds.width <= 400;
  const noControls = reducedControls && bounds.height <= 400;

  const items = useParticipantTiles(livekitRoom, participants);
  const { fullscreenItem, toggleFullscreen, exitFullscreen } =
    useFullscreen(items);

  // The maximised participant: either the participant that the user has
  // manually put in fullscreen, or the focused (active) participant if the
  // window is too small to show everyone
  const maximisedParticipant = useMemo(
    () =>
      fullscreenItem ??
      (noControls
        ? items.find((item) => item.isSpeaker) ?? items.at(0) ?? null
        : null),
    [fullscreenItem, noControls, items]
  );

  const Grid =
    items.length > 12 && layout === "freedom" ? NewVideoGrid : VideoGrid;

  const prefersReducedMotion = usePrefersReducedMotion();

  // This state is lifted out of NewVideoGrid so that layout states can be
  // restored after a layout switch or upon exiting fullscreen
  const layoutStates = useLayoutStates();

  const renderContent = (): JSX.Element => {
    if (items.length === 0) {
      return (
        <div className={styles.centerMessage}>
          <p>{t("Waiting for other participants…")}</p>
        </div>
      );
    }
    if (maximisedParticipant) {
      return (
        <VideoTile
          maximised={true}
          fullscreen={maximisedParticipant === fullscreenItem}
          onToggleFullscreen={toggleFullscreen}
          targetHeight={bounds.height}
          targetWidth={bounds.width}
          key={maximisedParticipant.id}
          data={maximisedParticipant.data}
          showSpeakingIndicator={false}
          showConnectionStats={showConnectionStats}
        />
      );
    }

    return (
      <Grid
        items={items}
        layout={layout}
        disableAnimations={prefersReducedMotion || isSafari}
        layoutStates={layoutStates}
      >
        {(props) => (
          <VideoTile
            maximised={false}
            fullscreen={false}
            onToggleFullscreen={toggleFullscreen}
            showSpeakingIndicator={items.length > 2}
            showConnectionStats={showConnectionStats}
            {...props}
            ref={props.ref as Ref<HTMLDivElement>}
          />
        )}
      </Grid>
    );
  };

  const {
    modalState: rageshakeRequestModalState,
    modalProps: rageshakeRequestModalProps,
  } = useRageshakeRequestModal(groupCall.room.roomId);

  const {
    modalState: settingsModalState,
    modalProps: settingsModalProps,
  }: {
    modalState: OverlayTriggerState;
    modalProps: {
      isOpen: boolean;
      onClose: () => void;
    };
  } = useModalTriggerState();

  const openSettings = useCallback(() => {
    settingsModalState.open();
  }, [settingsModalState]);

  const {
    modalState: inviteModalState,
    modalProps: inviteModalProps,
  }: {
    modalState: OverlayTriggerState;
    modalProps: {
      isOpen: boolean;
      onClose: () => void;
    };
  } = useModalTriggerState();

  const openInvite = useCallback(() => {
    inviteModalState.open();
  }, [inviteModalState]);

  const containerClasses = classNames(styles.inRoom, {
    [styles.maximised]: undefined,
  });

  const toggleScreensharing = useCallback(async () => {
    exitFullscreen();
    await localParticipant.setScreenShareEnabled(!isScreenShareEnabled);
  }, [localParticipant, isScreenShareEnabled, exitFullscreen]);

  let footer: JSX.Element | null;

  if (noControls) {
    footer = null;
  } else {
    const buttons: JSX.Element[] = [];

    buttons.push(
      <MicButton
        key="1"
        muted={!isMicrophoneEnabled}
        onPress={toggleMicrophone}
        data-testid="incall_mute"
      />,
      <VideoButton
        key="2"
        muted={!isCameraEnabled}
        onPress={toggleCamera}
        data-testid="incall_videomute"
      />
    );

    if (!reducedControls) {
      if (canScreenshare && !hideScreensharing && !isSafari) {
        buttons.push(
          <ScreenshareButton
            key="3"
            enabled={isScreenShareEnabled}
            onPress={toggleScreensharing}
            data-testid="incall_screenshare"
          />
        );
      }
      buttons.push(<SettingsButton key="4" onPress={openSettings} />);
    }

    buttons.push(
      <HangupButton key="6" onPress={onLeave} data-testid="incall_leave" />
    );
    footer = <div className={styles.footer}>{buttons}</div>;
  }

  return (
    <div className={containerClasses} ref={containerRef}>
      {!hideHeader && maximisedParticipant === null && (
        <Header>
          <LeftNav>
            <RoomHeaderInfo roomName={matrixInfo.roomName} />
            <VersionMismatchWarning
              users={unencryptedEventsFromUsers}
              room={groupCall.room}
            />
          </LeftNav>
          <RightNav>
            <GridLayoutMenu layout={layout} setLayout={setLayout} />
            {joinRule === JoinRule.Public && (
              <InviteButton variant="icon" onClick={openInvite} />
            )}
          </RightNav>
        </Header>
      )}
      <div className={styles.controlsOverlay}>
        <RoomAudioRenderer />
        {renderContent()}
        {footer}
      </div>
      <GroupCallInspector
        client={client}
        groupCall={groupCall}
        otelGroupCallMembership={otelGroupCallMembership}
        show={showInspector}
      />
      {rageshakeRequestModalState.isOpen && !noControls && (
        <RageshakeRequestModal
          {...rageshakeRequestModalProps}
          roomIdOrAlias={matrixInfo.roomIdOrAlias}
        />
      )}
      {settingsModalState.isOpen && (
        <SettingsModal
          client={client}
          roomId={groupCall.room.roomId}
          mediaDevices={roomMediaDevices}
          {...settingsModalProps}
        />
      )}
      {inviteModalState.isOpen && (
        <InviteModal
          roomIdOrAlias={matrixInfo.roomIdOrAlias}
          {...inviteModalProps}
        />
      )}
    </div>
  );
}

function useParticipantTiles(
  livekitRoom: Room,
  participants: Map<RoomMember, Map<string, ParticipantInfo>>
): TileDescriptor<ItemData>[] {
  const sfuParticipants = useParticipants({
    room: livekitRoom,
  });

  const items = useMemo(() => {
    // The IDs of the participants who published membership event to the room (i.e. are present from Matrix perspective).
    const matrixParticipants: Map<string, RoomMember> = new Map(
      [...participants.entries()].flatMap(([user, devicesMap]) => {
        return [...devicesMap.keys()].map((deviceId) => [
          `${user.userId}:${deviceId}`,
          user,
        ]);
      })
    );

    const hasPresenter =
      sfuParticipants.find((p) => p.isScreenShareEnabled) !== undefined;
    let allGhosts = true;

    const speakActiveTime = new Date();
    speakActiveTime.setSeconds(speakActiveTime.getSeconds() - 10);
    // Iterate over SFU participants (those who actually are present from the SFU perspective) and create tiles for them.
    const tiles: TileDescriptor<ItemData>[] = sfuParticipants.flatMap(
      (sfuParticipant) => {
        const hadSpokedInTime =
          !hasPresenter && sfuParticipant.lastSpokeAt
            ? sfuParticipant.lastSpokeAt > speakActiveTime
            : false;

        const id = sfuParticipant.identity;
        const member = matrixParticipants.get(id);
        allGhosts &&= member === undefined;

        const userMediaTile = {
          id,
          focused: false,
          isPresenter: sfuParticipant.isScreenShareEnabled,
          isSpeaker:
            (sfuParticipant.isSpeaking || hadSpokedInTime) &&
            !sfuParticipant.isLocal,
          hasVideo: sfuParticipant.isCameraEnabled,
          local: sfuParticipant.isLocal,
          largeBaseSize: false,
          data: {
            id,
            member,
            sfuParticipant,
            content: TileContent.UserMedia,
          },
        };

        // If there is a screen sharing enabled for this participant, create a tile for it as well.
        let screenShareTile: TileDescriptor<ItemData> | undefined;
        if (sfuParticipant.isScreenShareEnabled) {
          const screenShareId = `${id}:screen-share`;
          screenShareTile = {
            ...userMediaTile,
            id: screenShareId,
            focused: true,
            largeBaseSize: true,
            placeNear: id,
            data: {
              ...userMediaTile.data,
              id: screenShareId,
              content: TileContent.ScreenShare,
            },
          };
        }

        return screenShareTile
          ? [userMediaTile, screenShareTile]
          : [userMediaTile];
      }
    );

    PosthogAnalytics.instance.eventCallEnded.cacheParticipantCountChanged(
      tiles.length
    );

    // If every item is a ghost, that probably means we're still connecting and
    // shouldn't bother showing anything yet
    return allGhosts ? [] : tiles;
  }, [participants, sfuParticipants]);

  return items;
}<|MERGE_RESOLUTION|>--- conflicted
+++ resolved
@@ -96,18 +96,8 @@
 }
 
 export function ActiveCall(props: ActiveCallProps) {
-<<<<<<< HEAD
-  const livekitRoom = useLiveKit(props.userChoices, {
-    sfuUrl: props.groupCall.foci[0]!.url,
-    jwtUrl: `${props.groupCall.foci[0]!.jwtServiceUrl}/token`,
-    roomName: props.matrixInfo.roomName,
-    userDisplayName: props.matrixInfo.displayName,
-    userIdentity: `${props.client.getUserId()}:${props.client.getDeviceId()}`,
-  });
-=======
   const sfuConfig = useSFUConfig();
   const livekitRoom = useLiveKit(props.userChoices, sfuConfig);
->>>>>>> fc7a7b17
 
   return (
     livekitRoom && (
