/*
Copyright 2022 - 2023 New Vector Ltd

Licensed under the Apache License, Version 2.0 (the "License");
you may not use this file except in compliance with the License.
You may obtain a copy of the License at

    http://www.apache.org/licenses/LICENSE-2.0

Unless required by applicable law or agreed to in writing, software
distributed under the License is distributed on an "AS IS" BASIS,
WITHOUT WARRANTIES OR CONDITIONS OF ANY KIND, either express or implied.
See the License for the specific language governing permissions and
limitations under the License.
*/

import { ResizeObserver } from "@juggle/resize-observer";
import {
  useLocalParticipant,
  useParticipants,
  useToken,
  useTracks,
} from "@livekit/components-react";
import { usePreventScroll } from "@react-aria/overlays";
import classNames from "classnames";
import {
  LocalParticipant,
  RemoteParticipant,
  Room,
  Track,
} from "livekit-client";
import { MatrixClient } from "matrix-js-sdk/src/client";
import { RoomMember } from "matrix-js-sdk/src/models/room-member";
import { GroupCall } from "matrix-js-sdk/src/webrtc/groupCall";
import React, { Ref, useCallback, useEffect, useMemo, useRef } from "react";
import { useTranslation } from "react-i18next";
import useMeasure from "react-use-measure";
import { OverlayTriggerState } from "@react-stately/overlays";
import { JoinRule } from "matrix-js-sdk/src/@types/partials";

import type { IWidgetApiRequest } from "matrix-widget-api";
import {
  HangupButton,
  MicButton,
  VideoButton,
  ScreenshareButton,
  SettingsButton,
  InviteButton,
} from "../button";
import {
  Header,
  LeftNav,
  RightNav,
  RoomHeaderInfo,
  VersionMismatchWarning,
} from "../Header";
import {
  VideoGrid,
  useVideoGridLayout,
  TileDescriptor,
} from "../video-grid/VideoGrid";
import { useShowInspector } from "../settings/useSetting";
import { useModalTriggerState } from "../Modal";
import { PosthogAnalytics } from "../analytics/PosthogAnalytics";
import { useUrlParams } from "../UrlParams";
import { MediaDevicesState } from "../settings/mediaDevices";
import { useCallViewKeyboardShortcuts } from "../useCallViewKeyboardShortcuts";
import { usePrefersReducedMotion } from "../usePrefersReducedMotion";
import { ElementWidgetActions, widget } from "../widget";
import { GridLayoutMenu } from "./GridLayoutMenu";
import { GroupCallInspector } from "./GroupCallInspector";
import styles from "./InCallView.module.css";
import { MatrixInfo } from "./VideoPreview";
import { useJoinRule } from "./useJoinRule";
import { ParticipantInfo } from "./useGroupCall";
import { ItemData, TileContent } from "../video-grid/VideoTile";
import { Config } from "../config/Config";
import { NewVideoGrid } from "../video-grid/NewVideoGrid";
import { OTelGroupCallMembership } from "../otel/OTelGroupCallMembership";
import { SettingsModal } from "../settings/SettingsModal";
import { InviteModal } from "./InviteModal";
import { useRageshakeRequestModal } from "../settings/submit-rageshake";
import { RageshakeRequestModal } from "./RageshakeRequestModal";
import { VideoTile } from "../video-grid/VideoTile";
import { useRoom } from "./useRoom";

const canScreenshare = "getDisplayMedia" in (navigator.mediaDevices ?? {});
// There is currently a bug in Safari our our code with cloning and sending MediaStreams
// or with getUsermedia and getDisplaymedia being used within the same session.
// For now we can disable screensharing in Safari.
const isSafari = /^((?!chrome|android).)*safari/i.test(navigator.userAgent);

const onConnectedCallback = (): void => {
  console.log("connected to LiveKit room");
};
const onDisconnectedCallback = (): void => {
  console.log("disconnected from LiveKit room");
};
const onErrorCallback = (err: Error): void => {
  console.error("error connecting to LiveKit room", err);
};

interface LocalUserChoices {
  videoMuted: boolean;
  audioMuted: boolean;
}

interface Props {
  client: MatrixClient;
  groupCall: GroupCall;
  participants: Map<RoomMember, Map<string, ParticipantInfo>>;
  onLeave: () => void;
  unencryptedEventsFromUsers: Set<string>;
  hideHeader: boolean;
  matrixInfo: MatrixInfo;
  mediaDevices: MediaDevicesState;
  livekitRoom: Room;
  userChoices: LocalUserChoices;
  otelGroupCallMembership: OTelGroupCallMembership;
}

export function InCallView({
  client,
  groupCall,
  participants,
  onLeave,
  unencryptedEventsFromUsers,
  hideHeader,
  matrixInfo,
  mediaDevices,
  livekitRoom,
  userChoices,
  otelGroupCallMembership,
}: Props) {
  const { t } = useTranslation();
  usePreventScroll();

  const containerRef1 = useRef<HTMLDivElement | null>(null);
  const [containerRef2, bounds] = useMeasure({ polyfill: ResizeObserver });
  const boundsValid = bounds.height > 0;
  // Merge the refs so they can attach to the same element
  const containerRef = useCallback(
    (el: HTMLDivElement) => {
      containerRef1.current = el;
      containerRef2(el);
    },
    [containerRef1, containerRef2]
  );

  const userId = client.getUserId();
  const deviceId = client.getDeviceId();
  const options = useMemo(
    () => ({
      userInfo: {
        name: matrixInfo.userName,
        identity: `${userId}:${deviceId}`,
      },
    }),
    [matrixInfo.userName, userId, deviceId]
  );
  const token = useToken(
    `${Config.get().livekit.jwt_service_url}/token`,
    matrixInfo.roomName,
    options
  );

  // TODO: move the room creation into the useRoom hook and out of the useLiveKit hook.
  // This would than allow to not have those 4 lines
  livekitRoom.options.audioCaptureDefaults.deviceId =
    mediaDevices.state.get("audioinput").selectedId;
  livekitRoom.options.videoCaptureDefaults.deviceId =
    mediaDevices.state.get("videoinput").selectedId;
  // Uses a hook to connect to the LiveKit room (on unmount the room will be left) and publish local media tracks (default).
  useRoom({
    token,
    serverUrl: Config.get().livekit.server_url,
    room: livekitRoom,
    audio: !userChoices.audioMuted,
    video: !userChoices.videoMuted,
    simulateParticipants: 10,
    onConnected: onConnectedCallback,
    onDisconnected: onDisconnectedCallback,
    onError: onErrorCallback,
  });

  const screenSharingTracks = useTracks(
    [{ source: Track.Source.ScreenShare, withPlaceholder: false }],
    {
      room: livekitRoom,
    }
  );
  const { layout, setLayout } = useVideoGridLayout(
    screenSharingTracks.length > 0
  );

  const [showInspector] = useShowInspector();

  const { hideScreensharing } = useUrlParams();

  const {
    isMicrophoneEnabled,
    isCameraEnabled,
    isScreenShareEnabled,
    localParticipant,
  } = useLocalParticipant({ room: livekitRoom });

  const toggleMicrophone = useCallback(async () => {
    await localParticipant.setMicrophoneEnabled(!isMicrophoneEnabled);
  }, [localParticipant, isMicrophoneEnabled]);
  const toggleCamera = useCallback(async () => {
    await localParticipant.setCameraEnabled(!isCameraEnabled);
  }, [localParticipant, isCameraEnabled]);
  const toggleScreensharing = useCallback(async () => {
    await localParticipant.setScreenShareEnabled(!isScreenShareEnabled);
  }, [localParticipant, isScreenShareEnabled]);

  const joinRule = useJoinRule(groupCall.room);

  useCallViewKeyboardShortcuts(
    containerRef1,
    toggleMicrophone,
    toggleCamera,
    async (muted) => await localParticipant.setMicrophoneEnabled(!muted)
  );

  useEffect(() => {
    widget?.api.transport.send(
      layout === "freedom"
        ? ElementWidgetActions.TileLayout
        : ElementWidgetActions.SpotlightLayout,
      {}
    );
  }, [layout]);

  useEffect(() => {
    if (widget) {
      const onTileLayout = async (ev: CustomEvent<IWidgetApiRequest>) => {
        setLayout("freedom");
        await widget.api.transport.reply(ev.detail, {});
      };
      const onSpotlightLayout = async (ev: CustomEvent<IWidgetApiRequest>) => {
        setLayout("spotlight");
        await widget.api.transport.reply(ev.detail, {});
      };

      widget.lazyActions.on(ElementWidgetActions.TileLayout, onTileLayout);
      widget.lazyActions.on(
        ElementWidgetActions.SpotlightLayout,
        onSpotlightLayout
      );

      return () => {
        widget.lazyActions.off(ElementWidgetActions.TileLayout, onTileLayout);
        widget.lazyActions.off(
          ElementWidgetActions.SpotlightLayout,
          onSpotlightLayout
        );
      };
    }
  }, [setLayout]);

  const reducedControls = boundsValid && bounds.width <= 400;
  const noControls = reducedControls && bounds.height <= 400;

  const items = useParticipantTiles(livekitRoom, participants);

  // The maximised participant is the focused (active) participant, given the
  // window is too small to show everyone
  const maximisedParticipant = useMemo(
    () =>
      noControls
        ? items.find((item) => item.focused) ?? items.at(0) ?? null
        : null,
    [noControls, items]
  );

  const Grid =
    items.length > 12 && layout === "freedom" ? NewVideoGrid : VideoGrid;

  const prefersReducedMotion = usePrefersReducedMotion();

  const renderContent = (): JSX.Element => {
    if (items.length === 0) {
      return (
        <div className={styles.centerMessage}>
          <p>{t("Waiting for other participants…")}</p>
        </div>
      );
    }
    if (maximisedParticipant) {
      return (
        <VideoTile
          targetHeight={bounds.height}
          targetWidth={bounds.width}
          key={maximisedParticipant.id}
          data={maximisedParticipant.data}
        />
      );
    }

    return (
      <Grid
        items={items}
        layout={layout}
        disableAnimations={prefersReducedMotion || isSafari}
      >
        {(props) => (
          <VideoTile {...props} ref={props.ref as Ref<HTMLDivElement>} />
        )}
      </Grid>
    );
  };

  const {
    modalState: rageshakeRequestModalState,
    modalProps: rageshakeRequestModalProps,
  } = useRageshakeRequestModal(groupCall.room.roomId);

  const {
    modalState: settingsModalState,
    modalProps: settingsModalProps,
  }: {
    modalState: OverlayTriggerState;
    modalProps: {
      isOpen: boolean;
      onClose: () => void;
    };
  } = useModalTriggerState();

  const openSettings = useCallback(() => {
    settingsModalState.open();
  }, [settingsModalState]);

  const {
    modalState: inviteModalState,
    modalProps: inviteModalProps,
  }: {
    modalState: OverlayTriggerState;
    modalProps: {
      isOpen: boolean;
      onClose: () => void;
    };
  } = useModalTriggerState();

  const openInvite = useCallback(() => {
    inviteModalState.open();
  }, [inviteModalState]);

  const containerClasses = classNames(styles.inRoom, {
    [styles.maximised]: undefined,
  });

  let footer: JSX.Element | null;

  if (noControls) {
    footer = null;
  } else {
    const buttons: JSX.Element[] = [];

    buttons.push(
      <MicButton
        key="1"
        muted={!isMicrophoneEnabled}
        onPress={toggleMicrophone}
        data-testid="incall_mute"
      />,
      <VideoButton
        key="2"
        muted={!isCameraEnabled}
        onPress={toggleCamera}
        data-testid="incall_videomute"
      />
    );

    if (!reducedControls) {
      if (canScreenshare && !hideScreensharing && !isSafari) {
        buttons.push(
          <ScreenshareButton
            key="3"
            enabled={isScreenShareEnabled}
            onPress={toggleScreensharing}
            data-testid="incall_screenshare"
          />
        );
      }
      if (!maximisedParticipant) {
        buttons.push(<SettingsButton key="4" onPress={openSettings} />);
      }
    }

    buttons.push(
      <HangupButton key="6" onPress={onLeave} data-testid="incall_leave" />
    );
    footer = <div className={styles.footer}>{buttons}</div>;
  }

  return (
    <div className={containerClasses} ref={containerRef}>
      {!hideHeader && (
        <Header>
          <LeftNav>
            <RoomHeaderInfo
              roomName={matrixInfo.roomName}
              avatarUrl={matrixInfo.avatarUrl}
            />
            <VersionMismatchWarning
              users={unencryptedEventsFromUsers}
              room={groupCall.room}
            />
          </LeftNav>
          <RightNav>
            <GridLayoutMenu layout={layout} setLayout={setLayout} />
            {joinRule === JoinRule.Public && (
              <InviteButton variant="icon" onClick={openInvite} />
            )}
          </RightNav>
        </Header>
      )}
      <div className={styles.controlsOverlay}>
        {renderContent()}
        {footer}
      </div>
      <GroupCallInspector
        client={client}
        groupCall={groupCall}
        otelGroupCallMembership={otelGroupCallMembership}
        show={showInspector}
      />
      {rageshakeRequestModalState.isOpen && !noControls && (
        <RageshakeRequestModal
          {...rageshakeRequestModalProps}
          roomIdOrAlias={matrixInfo.roomIdOrAlias}
        />
      )}
      {settingsModalState.isOpen && (
        <SettingsModal
          client={client}
          roomId={groupCall.room.roomId}
          mediaDevices={mediaDevices}
          {...settingsModalProps}
        />
      )}
      {inviteModalState.isOpen && (
        <InviteModal
          roomIdOrAlias={matrixInfo.roomIdOrAlias}
          {...inviteModalProps}
        />
      )}
    </div>
  );
}

function useParticipantTiles(
  livekitRoom: Room,
  participants: Map<RoomMember, Map<string, ParticipantInfo>>
): TileDescriptor<ItemData>[] {
  const sfuParticipants = useParticipants({
    room: livekitRoom,
  });

  const items = useMemo(() => {
<<<<<<< HEAD
    // The IDs of the participants who published membership event to the room (i.e. are present from Matrix perspective).
    const matrixParticipants: Map<string, RoomMember> = new Map(
      [...participants.entries()].flatMap(([user, devicesMap]) => {
        return [...devicesMap.keys()].map((deviceId) => [
          `${user.userId}:${deviceId}`,
          user,
        ]);
      })
    );
=======
    const tiles: TileDescriptor<ItemData>[] = [];
    const screenshareExists = sfuParticipants.some(
      (p) => p.isScreenShareEnabled
    );
    const participantsById = new Map<
      string,
      LocalParticipant | RemoteParticipant
    >();
    for (const p of sfuParticipants) participantsById.set(p.identity, p);

    for (const [member, participantMap] of participants) {
      for (const [deviceId] of participantMap) {
        const id = `${member.userId}:${deviceId}`;
        const sfuParticipant = participantsById.get(id);
>>>>>>> 41f27287

    // Iterate over SFU participants (those who actually are present from the SFU perspective) and create tiles for them.
    const tiles: TileDescriptor<ItemData>[] = sfuParticipants.flatMap(
      (sfuParticipant) => {
        const id = sfuParticipant.identity;
        const member = matrixParticipants.get(id);

        const userMediaTile = {
          id,
          // Screenshare feeds take precedence for focus
          focused:
            !screenshareExists &&
            sfuParticipant.isSpeaking &&
            !sfuParticipant.isLocal,
          local: sfuParticipant.isLocal,
          data: {
            member,
            sfuParticipant,
            content: TileContent.UserMedia,
          },
        };

        // If there is a screen sharing enabled for this participant, create a tile for it as well.
        let screenShareTile: TileDescriptor<ItemData> | undefined;
        if (sfuParticipant.isScreenShareEnabled) {
          screenShareTile = {
            ...userMediaTile,
            id: `${id}:screen-share`,
            focused: true,
            data: {
              ...userMediaTile.data,
              content: TileContent.ScreenShare,
            },
          };
        }

        return screenShareTile
          ? [userMediaTile, screenShareTile]
          : [userMediaTile];
      }
    );

    PosthogAnalytics.instance.eventCallEnded.cacheParticipantCountChanged(
      tiles.length
    );

    return tiles;
  }, [participants, sfuParticipants]);

  return items;
}<|MERGE_RESOLUTION|>--- conflicted
+++ resolved
@@ -23,12 +23,7 @@
 } from "@livekit/components-react";
 import { usePreventScroll } from "@react-aria/overlays";
 import classNames from "classnames";
-import {
-  LocalParticipant,
-  RemoteParticipant,
-  Room,
-  Track,
-} from "livekit-client";
+import { Room, Track } from "livekit-client";
 import { MatrixClient } from "matrix-js-sdk/src/client";
 import { RoomMember } from "matrix-js-sdk/src/models/room-member";
 import { GroupCall } from "matrix-js-sdk/src/webrtc/groupCall";
@@ -459,7 +454,6 @@
   });
 
   const items = useMemo(() => {
-<<<<<<< HEAD
     // The IDs of the participants who published membership event to the room (i.e. are present from Matrix perspective).
     const matrixParticipants: Map<string, RoomMember> = new Map(
       [...participants.entries()].flatMap(([user, devicesMap]) => {
@@ -469,22 +463,10 @@
         ]);
       })
     );
-=======
-    const tiles: TileDescriptor<ItemData>[] = [];
-    const screenshareExists = sfuParticipants.some(
-      (p) => p.isScreenShareEnabled
-    );
-    const participantsById = new Map<
-      string,
-      LocalParticipant | RemoteParticipant
-    >();
-    for (const p of sfuParticipants) participantsById.set(p.identity, p);
-
-    for (const [member, participantMap] of participants) {
-      for (const [deviceId] of participantMap) {
-        const id = `${member.userId}:${deviceId}`;
-        const sfuParticipant = participantsById.get(id);
->>>>>>> 41f27287
+
+    const someoneIsPresenting = sfuParticipants.some((p) => {
+      !p.isLocal && p.isScreenShareEnabled;
+    });
 
     // Iterate over SFU participants (those who actually are present from the SFU perspective) and create tiles for them.
     const tiles: TileDescriptor<ItemData>[] = sfuParticipants.flatMap(
@@ -494,11 +476,7 @@
 
         const userMediaTile = {
           id,
-          // Screenshare feeds take precedence for focus
-          focused:
-            !screenshareExists &&
-            sfuParticipant.isSpeaking &&
-            !sfuParticipant.isLocal,
+          focused: !someoneIsPresenting && sfuParticipant.isSpeaking,
           local: sfuParticipant.isLocal,
           data: {
             member,
