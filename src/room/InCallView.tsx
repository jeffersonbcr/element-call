/*
Copyright 2022 - 2023 New Vector Ltd

Licensed under the Apache License, Version 2.0 (the "License");
you may not use this file except in compliance with the License.
You may obtain a copy of the License at

    http://www.apache.org/licenses/LICENSE-2.0

Unless required by applicable law or agreed to in writing, software
distributed under the License is distributed on an "AS IS" BASIS,
WITHOUT WARRANTIES OR CONDITIONS OF ANY KIND, either express or implied.
See the License for the specific language governing permissions and
limitations under the License.
*/

import { ResizeObserver } from "@juggle/resize-observer";
import {
  RoomAudioRenderer,
  RoomContext,
  useLocalParticipant,
  useParticipants,
  useTracks,
} from "@livekit/components-react";
import { usePreventScroll } from "@react-aria/overlays";
<<<<<<< HEAD
import classNames from "classnames";
import { Room, Track, ConnectionState } from "livekit-client";
=======
import { DisconnectReason, Room, RoomEvent, Track } from "livekit-client";
>>>>>>> d483dd02
import { MatrixClient } from "matrix-js-sdk/src/client";
import { RoomMember } from "matrix-js-sdk/src/models/room-member";
import { Room as MatrixRoom } from "matrix-js-sdk/src/models/room";
import { Ref, useCallback, useEffect, useMemo, useRef } from "react";
import { useTranslation } from "react-i18next";
import useMeasure from "react-use-measure";
import { OverlayTriggerState } from "@react-stately/overlays";
import { logger } from "matrix-js-sdk/src/logger";
import { MatrixRTCSession } from "matrix-js-sdk/src/matrixrtc/MatrixRTCSession";

import { ReactComponent as LogoMark } from "../icons/LogoMark.svg";
import { ReactComponent as LogoType } from "../icons/LogoType.svg";
import type { IWidgetApiRequest } from "matrix-widget-api";
import {
  HangupButton,
  MicButton,
  VideoButton,
  ScreenshareButton,
  SettingsButton,
} from "../button";
import { Header, LeftNav, RightNav, RoomHeaderInfo } from "../Header";
import {
  useVideoGridLayout,
  TileDescriptor,
  VideoGrid,
} from "../video-grid/VideoGrid";
import { useShowConnectionStats } from "../settings/useSetting";
import { useModalTriggerState } from "../Modal";
import { PosthogAnalytics } from "../analytics/PosthogAnalytics";
import { useUrlParams } from "../UrlParams";
import { useCallViewKeyboardShortcuts } from "../useCallViewKeyboardShortcuts";
import { usePrefersReducedMotion } from "../usePrefersReducedMotion";
import { ElementWidgetActions, widget } from "../widget";
<<<<<<< HEAD
import { GridLayoutMenu } from "./GridLayoutMenu";
import styles from "./InCallView.module.css";
import { useJoinRule } from "./useJoinRule";
=======
import { GroupCallInspector } from "./GroupCallInspector";
import styles from "./InCallView.module.css";
import { ParticipantInfo } from "./useGroupCall";
>>>>>>> d483dd02
import { ItemData, TileContent, VideoTile } from "../video-grid/VideoTile";
import { NewVideoGrid } from "../video-grid/NewVideoGrid";
import { OTelGroupCallMembership } from "../otel/OTelGroupCallMembership";
import { SettingsModal } from "../settings/SettingsModal";
import { useRageshakeRequestModal } from "../settings/submit-rageshake";
import { RageshakeRequestModal } from "./RageshakeRequestModal";
import { E2EEConfig, useLiveKit } from "../livekit/useLiveKit";
import { useFullscreen } from "./useFullscreen";
import { useLayoutStates } from "../video-grid/Layout";
<<<<<<< HEAD
import { E2EELock } from "../E2EELock";
import { useWakeLock } from "../useWakeLock";
import { useMergedRefs } from "../useMergedRefs";
import { MuteStates } from "./MuteStates";
import { useIsRoomE2EE } from "../e2ee/sharedKeyManagement";
import { useOpenIDSFU } from "../livekit/openIDSFU";
import { ECConnectionState } from "../livekit/useECConnectionState";
=======
import { useSFUConfig } from "../livekit/OpenIDLoader";
import { useEventEmitterThree } from "../useEvents";
import { useWakeLock } from "../useWakeLock";
import { useMergedRefs } from "../useMergedRefs";
import { MuteStates } from "./MuteStates";
import { MatrixInfo } from "./VideoPreview";
import { ShareButton } from "../button/ShareButton";
import { LayoutToggle } from "./LayoutToggle";
>>>>>>> d483dd02

const canScreenshare = "getDisplayMedia" in (navigator.mediaDevices ?? {});
// There is currently a bug in Safari our our code with cloning and sending MediaStreams
// or with getUsermedia and getDisplaymedia being used within the same session.
// For now we can disable screensharing in Safari.
const isSafari = /^((?!chrome|android).)*safari/i.test(navigator.userAgent);

export interface ActiveCallProps
  extends Omit<InCallViewProps, "livekitRoom" | "connState"> {
  e2eeConfig?: E2EEConfig;
}

export function ActiveCall(props: ActiveCallProps) {
  const sfuConfig = useOpenIDSFU(props.client, props.rtcSession);
  const { livekitRoom, connState } = useLiveKit(
    props.muteStates,
    sfuConfig,
    props.e2eeConfig
  );

  if (!livekitRoom) {
    return null;
  }

  if (props.e2eeConfig && !livekitRoom.isE2EEEnabled) {
    livekitRoom.setE2EEEnabled(!!props.e2eeConfig);
  }

  return (
    <RoomContext.Provider value={livekitRoom}>
      <InCallView {...props} livekitRoom={livekitRoom} connState={connState} />
    </RoomContext.Provider>
  );
}

export interface InCallViewProps {
  client: MatrixClient;
<<<<<<< HEAD
  rtcSession: MatrixRTCSession;
  livekitRoom: Room;
  muteStates: MuteStates;
  onLeave: (error?: Error) => void;
  hideHeader: boolean;
  otelGroupCallMembership?: OTelGroupCallMembership;
  connState: ECConnectionState;
=======
  matrixInfo: MatrixInfo;
  groupCall: GroupCall;
  livekitRoom: Room;
  muteStates: MuteStates;
  participants: Map<RoomMember, Map<string, ParticipantInfo>>;
  participatingMembers: RoomMember[];
  onLeave: (error?: Error) => void;
  hideHeader: boolean;
  otelGroupCallMembership?: OTelGroupCallMembership;
  onShareClick: (() => void) | null;
>>>>>>> d483dd02
}

export function InCallView({
  client,
<<<<<<< HEAD
  rtcSession,
  livekitRoom,
  muteStates,
  onLeave,
  hideHeader,
  otelGroupCallMembership,
  connState,
=======
  matrixInfo,
  groupCall,
  livekitRoom,
  muteStates,
  participants,
  participatingMembers,
  onLeave,
  hideHeader,
  otelGroupCallMembership,
  onShareClick,
>>>>>>> d483dd02
}: InCallViewProps) {
  const { t } = useTranslation();
  usePreventScroll();
  useWakeLock();

<<<<<<< HEAD
  useEffect(() => {
    if (connState === ConnectionState.Disconnected) {
      // annoyingly we don't get the disconnection reason this way,
      // only by listening for the emitted event
      onLeave(new Error("Disconnected from call server"));
    }
  }, [connState, onLeave]);

  const isRoomE2EE = useIsRoomE2EE(rtcSession.room.roomId);

=======
>>>>>>> d483dd02
  const containerRef1 = useRef<HTMLDivElement | null>(null);
  const [containerRef2, bounds] = useMeasure({ polyfill: ResizeObserver });
  const boundsValid = bounds.height > 0;
  // Merge the refs so they can attach to the same element
  const containerRef = useMergedRefs(containerRef1, containerRef2);

  const screenSharingTracks = useTracks(
    [{ source: Track.Source.ScreenShare, withPlaceholder: false }],
    {
      room: livekitRoom,
    }
  );
  const { layout, setLayout } = useVideoGridLayout(
    screenSharingTracks.length > 0
  );

  //const [showInspector] = useShowInspector();
  const [showConnectionStats] = useShowConnectionStats();

  const { hideScreensharing } = useUrlParams();

  const { isScreenShareEnabled, localParticipant } = useLocalParticipant({
    room: livekitRoom,
  });

  const toggleMicrophone = useCallback(
    () => muteStates.audio.setEnabled?.((e) => !e),
    [muteStates]
  );
  const toggleCamera = useCallback(
    () => muteStates.video.setEnabled?.((e) => !e),
    [muteStates]
  );

<<<<<<< HEAD
  const joinRule = useJoinRule(rtcSession.room);

=======
>>>>>>> d483dd02
  // This function incorrectly assumes that there is a camera and microphone, which is not always the case.
  // TODO: Make sure that this module is resilient when it comes to camera/microphone availability!
  useCallViewKeyboardShortcuts(
    containerRef1,
    toggleMicrophone,
    toggleCamera,
    (muted) => muteStates.audio.setEnabled?.(!muted)
  );

  const onLeavePress = useCallback(() => {
    onLeave();
  }, [onLeave]);

  useEffect(() => {
    widget?.api.transport.send(
      layout === "grid"
        ? ElementWidgetActions.TileLayout
        : ElementWidgetActions.SpotlightLayout,
      {}
    );
  }, [layout]);

  useEffect(() => {
    if (widget) {
      const onTileLayout = async (ev: CustomEvent<IWidgetApiRequest>) => {
        setLayout("grid");
        await widget!.api.transport.reply(ev.detail, {});
      };
      const onSpotlightLayout = async (ev: CustomEvent<IWidgetApiRequest>) => {
        setLayout("spotlight");
        await widget!.api.transport.reply(ev.detail, {});
      };

      widget.lazyActions.on(ElementWidgetActions.TileLayout, onTileLayout);
      widget.lazyActions.on(
        ElementWidgetActions.SpotlightLayout,
        onSpotlightLayout
      );

      return () => {
        widget!.lazyActions.off(ElementWidgetActions.TileLayout, onTileLayout);
        widget!.lazyActions.off(
          ElementWidgetActions.SpotlightLayout,
          onSpotlightLayout
        );
      };
    }
  }, [setLayout]);

  const mobile = boundsValid && bounds.width <= 660;
  const reducedControls = boundsValid && bounds.width <= 340;
  const noControls = reducedControls && bounds.height <= 400;

  const items = useParticipantTiles(livekitRoom, rtcSession.room);
  const { fullscreenItem, toggleFullscreen, exitFullscreen } =
    useFullscreen(items);

  // The maximised participant: either the participant that the user has
  // manually put in fullscreen, or the focused (active) participant if the
  // window is too small to show everyone
  const maximisedParticipant = useMemo(
    () =>
      fullscreenItem ??
      (noControls
        ? items.find((item) => item.isSpeaker) ?? items.at(0) ?? null
        : null),
    [fullscreenItem, noControls, items]
  );

  const Grid =
    items.length > 12 && layout === "grid" ? NewVideoGrid : VideoGrid;

  const prefersReducedMotion = usePrefersReducedMotion();

  // This state is lifted out of NewVideoGrid so that layout states can be
  // restored after a layout switch or upon exiting fullscreen
  const layoutStates = useLayoutStates();

  const renderContent = (): JSX.Element => {
    if (items.length === 0) {
      return (
        <div className={styles.centerMessage}>
          <p>{t("Waiting for other participants…")}</p>
        </div>
      );
    }
    if (maximisedParticipant) {
      return (
        <VideoTile
          maximised={true}
          fullscreen={maximisedParticipant === fullscreenItem}
          onToggleFullscreen={toggleFullscreen}
          targetHeight={bounds.height}
          targetWidth={bounds.width}
          key={maximisedParticipant.id}
          data={maximisedParticipant.data}
          showSpeakingIndicator={false}
          showConnectionStats={showConnectionStats}
        />
      );
    }

    return (
      <Grid
        items={items}
        layout={layout}
        disableAnimations={prefersReducedMotion || isSafari}
        layoutStates={layoutStates}
      >
        {(props) => (
          <VideoTile
            maximised={false}
            fullscreen={false}
            onToggleFullscreen={toggleFullscreen}
            showSpeakingIndicator={items.length > 2}
            showConnectionStats={showConnectionStats}
            {...props}
            ref={props.ref as Ref<HTMLDivElement>}
          />
        )}
      </Grid>
    );
  };

  const {
    modalState: rageshakeRequestModalState,
    modalProps: rageshakeRequestModalProps,
  } = useRageshakeRequestModal(rtcSession.room.roomId);

  const {
    modalState: settingsModalState,
    modalProps: settingsModalProps,
  }: {
    modalState: OverlayTriggerState;
    modalProps: {
      isOpen: boolean;
      onClose: () => void;
    };
  } = useModalTriggerState();

  const openSettings = useCallback(() => {
    settingsModalState.open();
  }, [settingsModalState]);

  const toggleScreensharing = useCallback(async () => {
    exitFullscreen();
    await localParticipant.setScreenShareEnabled(!isScreenShareEnabled, {
      audio: true,
      selfBrowserSurface: "include",
      surfaceSwitching: "include",
      systemAudio: "include",
    });
  }, [localParticipant, isScreenShareEnabled, exitFullscreen]);

  let footer: JSX.Element | null;

  if (noControls) {
    footer = null;
  } else {
    const buttons: JSX.Element[] = [];

    buttons.push(
      <VideoButton
        key="2"
        muted={!muteStates.video.enabled}
        onPress={toggleCamera}
        disabled={muteStates.video.setEnabled === null}
        data-testid="incall_videomute"
      />,
      <MicButton
        key="1"
        muted={!muteStates.audio.enabled}
        onPress={toggleMicrophone}
        disabled={muteStates.audio.setEnabled === null}
        data-testid="incall_mute"
      />
    );

    if (!reducedControls) {
      if (canScreenshare && !hideScreensharing && !isSafari) {
        buttons.push(
          <ScreenshareButton
            key="3"
            enabled={isScreenShareEnabled}
            onPress={toggleScreensharing}
            data-testid="incall_screenshare"
          />
        );
      }
      buttons.push(<SettingsButton key="4" onPress={openSettings} />);
    }

    buttons.push(
      <HangupButton key="6" onPress={onLeavePress} data-testid="incall_leave" />
    );
    footer = (
      <div className={styles.footer}>
        {!mobile && !hideHeader && (
          <div className={styles.logo}>
            <LogoMark width={24} height={24} />
            <LogoType width={80} height={11} />
          </div>
        )}
        <div className={styles.buttons}>{buttons}</div>
        {!mobile && !hideHeader && (
          <LayoutToggle
            className={styles.layout}
            layout={layout}
            setLayout={setLayout}
          />
        )}
      </div>
    );
  }

  return (
    <div className={styles.inRoom} ref={containerRef}>
      {!hideHeader && maximisedParticipant === null && (
        <Header>
          <LeftNav>
<<<<<<< HEAD
            <RoomHeaderInfo roomName={rtcSession.room.name} />
            {!isRoomE2EE && <E2EELock />}
=======
            <RoomHeaderInfo
              id={matrixInfo.roomId}
              name={matrixInfo.roomName}
              avatarUrl={matrixInfo.roomAvatar}
              encrypted={matrixInfo.roomEncrypted}
              participants={participatingMembers}
              client={client}
            />
>>>>>>> d483dd02
          </LeftNav>
          <RightNav>
            {!reducedControls && onShareClick !== null && (
              <ShareButton onClick={onShareClick} />
            )}
          </RightNav>
        </Header>
      )}
      <div className={styles.controlsOverlay}>
        <RoomAudioRenderer />
        {renderContent()}
        {footer}
      </div>
      {/*otelGroupCallMembership && (
        <GroupCallInspector
          client={client}
          groupCall={groupCall}
          otelGroupCallMembership={otelGroupCallMembership}
          show={showInspector}
        />
      )*/}
      {rageshakeRequestModalState.isOpen && !noControls && (
        <RageshakeRequestModal
          {...rageshakeRequestModalProps}
          roomId={rtcSession.room.roomId}
        />
      )}
      {settingsModalState.isOpen && (
        <SettingsModal
          client={client}
          roomId={rtcSession.room.roomId}
          {...settingsModalProps}
        />
      )}
<<<<<<< HEAD
      {inviteModalState.isOpen && (
        <InviteModal roomId={rtcSession.room.roomId} {...inviteModalProps} />
      )}
=======
>>>>>>> d483dd02
    </div>
  );
}

function findMatrixMember(
  room: MatrixRoom,
  id: string
): RoomMember | undefined {
  if (!id) return undefined;

  const parts = id.split(":");
  // must be at least 3 parts because we know the first part is a userId which must necessarily contain a colon
  if (parts.length < 3) {
    logger.warn(
      "Livekit participants ID doesn't look like a userId:deviceId combination"
    );
    return undefined;
  }

  parts.pop();
  const userId = parts.join(":");

  return room.getMember(userId) ?? undefined;
}

function useParticipantTiles(
  livekitRoom: Room,
  matrixRoom: MatrixRoom
): TileDescriptor<ItemData>[] {
  const sfuParticipants = useParticipants({
    room: livekitRoom,
  });

  const items = useMemo(() => {
    const hasPresenter =
      sfuParticipants.find((p) => p.isScreenShareEnabled) !== undefined;
    let allGhosts = true;

    const speakActiveTime = new Date();
    speakActiveTime.setSeconds(speakActiveTime.getSeconds() - 10);
    // Iterate over SFU participants (those who actually are present from the SFU perspective) and create tiles for them.
    const tiles: TileDescriptor<ItemData>[] = sfuParticipants.flatMap(
      (sfuParticipant) => {
        const hadSpokedInTime =
          !hasPresenter && sfuParticipant.lastSpokeAt
            ? sfuParticipant.lastSpokeAt > speakActiveTime
            : false;

        const id = sfuParticipant.identity;
        const member = findMatrixMember(matrixRoom, id);
        // We always start with a local participant wit the empty string as their ID before we're
        // connected, this is fine and we'll be in "all ghosts" mode.
        if (id !== "" && member === undefined) {
          logger.warn(
            `Ruh, roh! No matrix member found for SFU participant '${id}': creating g-g-g-ghost!`
          );
        }
        allGhosts &&= member === undefined;

        const userMediaTile = {
          id,
          focused: false,
          isPresenter: sfuParticipant.isScreenShareEnabled,
          isSpeaker:
            (sfuParticipant.isSpeaking || hadSpokedInTime) &&
            !sfuParticipant.isLocal,
          hasVideo: sfuParticipant.isCameraEnabled,
          local: sfuParticipant.isLocal,
          largeBaseSize: false,
          data: {
            id,
            member,
            sfuParticipant,
            content: TileContent.UserMedia,
          },
        };

        // If there is a screen sharing enabled for this participant, create a tile for it as well.
        let screenShareTile: TileDescriptor<ItemData> | undefined;
        if (sfuParticipant.isScreenShareEnabled) {
          const screenShareId = `${id}:screen-share`;
          screenShareTile = {
            ...userMediaTile,
            id: screenShareId,
            focused: true,
            largeBaseSize: true,
            placeNear: id,
            data: {
              ...userMediaTile.data,
              id: screenShareId,
              content: TileContent.ScreenShare,
            },
          };
        }

        return screenShareTile
          ? [userMediaTile, screenShareTile]
          : [userMediaTile];
      }
    );

    PosthogAnalytics.instance.eventCallEnded.cacheParticipantCountChanged(
      tiles.length
    );

    // If every item is a ghost, that probably means we're still connecting and
    // shouldn't bother showing anything yet
    return allGhosts ? [] : tiles;
  }, [matrixRoom, sfuParticipants]);

  return items;
}<|MERGE_RESOLUTION|>--- conflicted
+++ resolved
@@ -23,12 +23,7 @@
   useTracks,
 } from "@livekit/components-react";
 import { usePreventScroll } from "@react-aria/overlays";
-<<<<<<< HEAD
-import classNames from "classnames";
-import { Room, Track, ConnectionState } from "livekit-client";
-=======
-import { DisconnectReason, Room, RoomEvent, Track } from "livekit-client";
->>>>>>> d483dd02
+import { ConnectionState, Room, Track } from "livekit-client";
 import { MatrixClient } from "matrix-js-sdk/src/client";
 import { RoomMember } from "matrix-js-sdk/src/models/room-member";
 import { Room as MatrixRoom } from "matrix-js-sdk/src/models/room";
@@ -62,15 +57,7 @@
 import { useCallViewKeyboardShortcuts } from "../useCallViewKeyboardShortcuts";
 import { usePrefersReducedMotion } from "../usePrefersReducedMotion";
 import { ElementWidgetActions, widget } from "../widget";
-<<<<<<< HEAD
-import { GridLayoutMenu } from "./GridLayoutMenu";
 import styles from "./InCallView.module.css";
-import { useJoinRule } from "./useJoinRule";
-=======
-import { GroupCallInspector } from "./GroupCallInspector";
-import styles from "./InCallView.module.css";
-import { ParticipantInfo } from "./useGroupCall";
->>>>>>> d483dd02
 import { ItemData, TileContent, VideoTile } from "../video-grid/VideoTile";
 import { NewVideoGrid } from "../video-grid/NewVideoGrid";
 import { OTelGroupCallMembership } from "../otel/OTelGroupCallMembership";
@@ -80,24 +67,14 @@
 import { E2EEConfig, useLiveKit } from "../livekit/useLiveKit";
 import { useFullscreen } from "./useFullscreen";
 import { useLayoutStates } from "../video-grid/Layout";
-<<<<<<< HEAD
-import { E2EELock } from "../E2EELock";
-import { useWakeLock } from "../useWakeLock";
-import { useMergedRefs } from "../useMergedRefs";
-import { MuteStates } from "./MuteStates";
-import { useIsRoomE2EE } from "../e2ee/sharedKeyManagement";
-import { useOpenIDSFU } from "../livekit/openIDSFU";
-import { ECConnectionState } from "../livekit/useECConnectionState";
-=======
-import { useSFUConfig } from "../livekit/OpenIDLoader";
-import { useEventEmitterThree } from "../useEvents";
 import { useWakeLock } from "../useWakeLock";
 import { useMergedRefs } from "../useMergedRefs";
 import { MuteStates } from "./MuteStates";
 import { MatrixInfo } from "./VideoPreview";
 import { ShareButton } from "../button/ShareButton";
 import { LayoutToggle } from "./LayoutToggle";
->>>>>>> d483dd02
+import { ECConnectionState } from "../livekit/useECConnectionState";
+import { useOpenIDSFU } from "../livekit/openIDSFU";
 
 const canScreenshare = "getDisplayMedia" in (navigator.mediaDevices ?? {});
 // There is currently a bug in Safari our our code with cloning and sending MediaStreams
@@ -135,56 +112,35 @@
 
 export interface InCallViewProps {
   client: MatrixClient;
-<<<<<<< HEAD
+  matrixInfo: MatrixInfo;
   rtcSession: MatrixRTCSession;
   livekitRoom: Room;
   muteStates: MuteStates;
+  participatingMembers: RoomMember[];
   onLeave: (error?: Error) => void;
   hideHeader: boolean;
   otelGroupCallMembership?: OTelGroupCallMembership;
   connState: ECConnectionState;
-=======
-  matrixInfo: MatrixInfo;
-  groupCall: GroupCall;
-  livekitRoom: Room;
-  muteStates: MuteStates;
-  participants: Map<RoomMember, Map<string, ParticipantInfo>>;
-  participatingMembers: RoomMember[];
-  onLeave: (error?: Error) => void;
-  hideHeader: boolean;
-  otelGroupCallMembership?: OTelGroupCallMembership;
   onShareClick: (() => void) | null;
->>>>>>> d483dd02
 }
 
 export function InCallView({
   client,
-<<<<<<< HEAD
+  matrixInfo,
   rtcSession,
   livekitRoom,
   muteStates,
+  participatingMembers,
   onLeave,
   hideHeader,
   otelGroupCallMembership,
   connState,
-=======
-  matrixInfo,
-  groupCall,
-  livekitRoom,
-  muteStates,
-  participants,
-  participatingMembers,
-  onLeave,
-  hideHeader,
-  otelGroupCallMembership,
   onShareClick,
->>>>>>> d483dd02
 }: InCallViewProps) {
   const { t } = useTranslation();
   usePreventScroll();
   useWakeLock();
 
-<<<<<<< HEAD
   useEffect(() => {
     if (connState === ConnectionState.Disconnected) {
       // annoyingly we don't get the disconnection reason this way,
@@ -193,10 +149,6 @@
     }
   }, [connState, onLeave]);
 
-  const isRoomE2EE = useIsRoomE2EE(rtcSession.room.roomId);
-
-=======
->>>>>>> d483dd02
   const containerRef1 = useRef<HTMLDivElement | null>(null);
   const [containerRef2, bounds] = useMeasure({ polyfill: ResizeObserver });
   const boundsValid = bounds.height > 0;
@@ -231,11 +183,6 @@
     [muteStates]
   );
 
-<<<<<<< HEAD
-  const joinRule = useJoinRule(rtcSession.room);
-
-=======
->>>>>>> d483dd02
   // This function incorrectly assumes that there is a camera and microphone, which is not always the case.
   // TODO: Make sure that this module is resilient when it comes to camera/microphone availability!
   useCallViewKeyboardShortcuts(
@@ -456,10 +403,6 @@
       {!hideHeader && maximisedParticipant === null && (
         <Header>
           <LeftNav>
-<<<<<<< HEAD
-            <RoomHeaderInfo roomName={rtcSession.room.name} />
-            {!isRoomE2EE && <E2EELock />}
-=======
             <RoomHeaderInfo
               id={matrixInfo.roomId}
               name={matrixInfo.roomName}
@@ -468,7 +411,6 @@
               participants={participatingMembers}
               client={client}
             />
->>>>>>> d483dd02
           </LeftNav>
           <RightNav>
             {!reducedControls && onShareClick !== null && (
@@ -503,12 +445,6 @@
           {...settingsModalProps}
         />
       )}
-<<<<<<< HEAD
-      {inviteModalState.isOpen && (
-        <InviteModal roomId={rtcSession.room.roomId} {...inviteModalProps} />
-      )}
-=======
->>>>>>> d483dd02
     </div>
   );
 }
