--- conflicted
+++ resolved
@@ -315,7 +315,7 @@
 
 function testAddItems(
   title: string,
-  items: TileDescriptor[],
+  items: TileDescriptor<unknown>[],
   input: string,
   output: string
 ): void {
@@ -326,7 +326,7 @@
 
 testAddItems(
   "appends 1×1 tiles",
-  ["e", "f"].map((i) => ({ id: i } as unknown as TileDescriptor)),
+  ["e", "f"].map((i) => ({ id: i } as unknown as TileDescriptor<unknown>)),
   `
 aab
 aac
@@ -334,20 +334,12 @@
   `
 aab
 aac
-<<<<<<< HEAD
-def`;
-  const newItems = ["e", "f"].map(
-    (i) => ({ id: i } as unknown as TileDescriptor<unknown>)
-  );
-  expect(showGrid(appendItems(newItems, mkGrid(grid1)))).toBe(grid2);
-});
-=======
 def`
 );
 
 testAddItems(
   "places one tile near another on request",
-  [{ id: "g", placeNear: "b" } as unknown as TileDescriptor],
+  [{ id: "g", placeNear: "b" } as unknown as TileDescriptor<unknown>],
   `
 abc
 def`,
@@ -359,7 +351,7 @@
 
 testAddItems(
   "places items with a large base size",
-  [{ id: "g", largeBaseSize: true } as unknown as TileDescriptor],
+  [{ id: "g", largeBaseSize: true } as unknown as TileDescriptor<unknown>],
   `
 abc
 def`,
@@ -369,7 +361,6 @@
 gge
 d`
 );
->>>>>>> 4e5a7507
 
 function testTryMoveTile(
   title: string,
